#!/usr/bin/env python
# -*- coding: utf-8 -*-

"""The setup script."""

from setuptools import setup, find_packages

with open('README.md', encoding='utf-8') as readme_file:
    readme = readme_file.read()

with open('HISTORY.md', encoding='utf-8') as history_file:
    history = history_file.read()

install_requires = [
    'boto3>=1.13,<2',
    'pandas>=0.23.4,<0.25',
    'scikit-learn>=0.20.0,<0.21',
    'numpy<1.17,>=1.15.2',
    'mlblocks==0.3.4',
    'metad==0.0.1',
    'falcon>=2.0.0,<3',
    'hug>=2.6.1,<3',
    'pyyaml>=5.3.1,<6',
    'tqdm>=4,<5',
]

setup_requires = [
    'pytest-runner>=2.11.1',
]

tests_require = [
    'pytest>=3.4.2',
    'pytest-cov>=2.6.0',
    'jupyter>=1.0.0,<2',
    'rundoc>=0.4.3,<0.5',
]

development_requires = [
    # general
    'bumpversion>=0.5.3,<0.6',
    'pip>=9.0.1',
    'watchdog>=0.8.3,<0.11',

    # docs
    'm2r>=0.2.0,<0.3',
    'nbsphinx>=0.5.0,<0.7',
    'Sphinx>=1.7.1,<3',
    'sphinx_rtd_theme>=0.2.4,<0.5',
    'autodocsumm>=0.1.10',

    # style check
    'flake8>=3.7.7,<4',
    'isort>=4.3.4,<5',

    # fix style issues
    'autoflake>=1.1,<2',
    'autopep8>=1.4.3,<2',

    # distribute on PyPI
    'twine>=1.10.0,<4',
    'wheel>=0.30.0',

    # Advanced testing
    'coverage>=4.5.1,<6',
    'tox>=2.9.1,<4',

    # benchmarking
    'dask>=2.15,<3',
]

setup(
    author='MIT Data To AI Lab',
    author_email='dailabmit@gmail.com',
    classifiers=[
        'Development Status :: 2 - Pre-Alpha',
        'Intended Audience :: Developers',
        'License :: OSI Approved :: MIT License',
        'Natural Language :: English',
        'Programming Language :: Python :: 3',
        'Programming Language :: Python :: 3.5',
        'Programming Language :: Python :: 3.6',
        'Programming Language :: Python :: 3.7',
    ],
    description='Data Lineage Tracing Library',
    entry_points = {
        'mlblocks': [
            'primitives=datatracer:MLBLOCKS_PRIMITIVES',
            'pipelines=datatracer:MLBLOCKS_PIPELINES'
        ],
        'console_scripts': [
            'datatracer=datatracer.__main__:main',
            'datatracer-benchmark=benchmark.benchmark:main'
        ],
    },
    extras_require={
        'test': tests_require,
        'dev': development_requires + tests_require,
    },
    install_package_data=True,
    install_requires=install_requires,
    license='MIT license',
    long_description=readme + '\n\n' + history,
    long_description_content_type='text/markdown',
    include_package_data=True,
    keywords='datatracer data-tracer Data Tracer',
    name='datatracer',
    packages=find_packages(include=['datatracer', 'datatracer.*']),
    python_requires='>=3.5',
    setup_requires=setup_requires,
    test_suite='tests',
    tests_require=tests_require,
<<<<<<< HEAD
    url='https://github.com/data-dev/DataTracer',
    version='0.0.5.dev0',
=======
    url='https://github.com/HDI-Project/DataTracer',
    version='0.0.6.dev0',
>>>>>>> d3035b16
    zip_safe=False,
)<|MERGE_RESOLUTION|>--- conflicted
+++ resolved
@@ -109,12 +109,7 @@
     setup_requires=setup_requires,
     test_suite='tests',
     tests_require=tests_require,
-<<<<<<< HEAD
     url='https://github.com/data-dev/DataTracer',
-    version='0.0.5.dev0',
-=======
-    url='https://github.com/HDI-Project/DataTracer',
     version='0.0.6.dev0',
->>>>>>> d3035b16
     zip_safe=False,
 )